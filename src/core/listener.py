--- conflicted
+++ resolved
@@ -88,7 +88,6 @@
     "master-admin-storm"
 ]
 
-<<<<<<< HEAD
 # Initialize Redis client for cross-process message deduplication
 # All bot processes share this Redis cache for true first-responder architecture
 try:
@@ -110,12 +109,6 @@
     redis_client = None
 
 # Fallback in-memory cache (only used if Redis fails)
-=======
-# Duplicate detection cache (stores message keys: "msg_id:channel_id")
-# Primary: client_msg_id (Slack's unique message identifier)
-# Fallback: MD5 hash of channel:user:text (deterministic, never uses timestamp)
-# Messages are kept for 5 minutes to prevent duplicate processing across bot instances
->>>>>>> 24e7fb98
 processed_messages_cache = {}
 cache_lock = threading.Lock()
 
@@ -858,16 +851,12 @@
         channel_id = event["channel"]
 
         # FIRST-COME-FIRST-SERVE: Message ID-based deduplication
-<<<<<<< HEAD
-=======
         # Priority: client_msg_id (unique) > fallback to event hash (never use timestamp alone)
->>>>>>> 24e7fb98
         msg_id = event.get("client_msg_id")
         if not msg_id:
             # Fallback: Create deterministic hash from event content
             event_signature = f"{channel_id}:{event.get('user', 'bot')}:{event.get('text', '')[:50]}"
             msg_id = hashlib.md5(event_signature.encode()).hexdigest()[:16]
-<<<<<<< HEAD
         
         message_key = f"processed:{msg_id}:{channel_id}"
         
@@ -900,30 +889,6 @@
                 
                 # Mark as processed IMMEDIATELY (claim ownership)
                 processed_messages_cache[message_key] = current_time
-=======
-            logger.debug(f"[{current_bot_config.name}] Generated fallback ID: {msg_id}")
-        
-        message_key = f"{msg_id}:{channel_id}"
-        
-        # Check for duplicate processing (prevents multiple bots from handling same message)
-        with cache_lock:
-            current_time = time.time()
-            
-            # Clean old entries (older than 5 minutes)
-            expired_keys = [k for k, v in processed_messages_cache.items() if current_time - v > 300]
-            for k in expired_keys:
-                del processed_messages_cache[k]
-            
-            # Check if already processed
-            if message_key in processed_messages_cache:
-                logger.info(f"[{current_bot_config.name}] ⏭️ DUPLICATE detected: {msg_id}")
-                return
-            
-            # Mark as processed IMMEDIATELY (claim ownership)
-            processed_messages_cache[message_key] = current_time
-        
-        logger.info(f"[{current_bot_config.name}] ✅ Processing message: {msg_id}")
->>>>>>> 24e7fb98
 
         try:
             channel_info = client.conversations_info(channel=channel_id)["channel"]
@@ -982,16 +947,12 @@
         timestamp = edited_message["ts"]
         
         # FIRST-COME-FIRST-SERVE: Message ID-based deduplication for edits
-<<<<<<< HEAD
-=======
         # Priority: client_msg_id (unique) > fallback to event hash (never use timestamp alone)
->>>>>>> 24e7fb98
         msg_id = edited_message.get("client_msg_id")
         if not msg_id:
             # Fallback: Create deterministic hash from event content
             event_signature = f"{channel_id}:{edited_message.get('user', 'bot')}:{edited_message.get('text', '')[:50]}"
             msg_id = hashlib.md5(event_signature.encode()).hexdigest()[:16]
-<<<<<<< HEAD
         
         message_key = f"processed:{msg_id}:{channel_id}:edit"
         
@@ -1019,25 +980,6 @@
                 
                 # Mark as processed IMMEDIATELY (claim ownership)
                 processed_messages_cache[message_key] = current_time
-=======
-            logger.debug(f"[{current_bot_config.name}] Generated fallback ID for edit: {msg_id}")
-        
-        message_key = f"{msg_id}:{channel_id}:edit"
-        
-        # Check for duplicate processing
-        with cache_lock:
-            current_time = time.time()
-            
-            # Check if already processed
-            if message_key in processed_messages_cache:
-                logger.info(f"[{current_bot_config.name}] ⏭️ DUPLICATE edit detected: {msg_id}")
-                return
-            
-            # Mark as processed IMMEDIATELY (claim ownership)
-            processed_messages_cache[message_key] = current_time
-        
-        logger.info(f"[{current_bot_config.name}] ✏️ Processing edit: {msg_id}")
->>>>>>> 24e7fb98
 
         try:
             channel_info = client.conversations_info(channel=channel_id)["channel"]
